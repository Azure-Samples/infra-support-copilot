--- conflicted
+++ resolved
@@ -108,36 +108,6 @@
         )
         return [{'title': 'SELECTABLE', 'content': f';;SELECTABLE;;{resp_tables.choices[0].message.content}'}]
 
-<<<<<<< HEAD
-    async def _generate_sql(self, wanted_columns: List[str], user_query: str) -> str:
-        """Generate a read-only SQL query."""
-        prompt = (
-            "You are an expert SQL query generator for Azure infrastructure data. Generate a read-only SQL query based on the user's requirements.\n\n"
-            f"User Query: {user_query}\n"
-            f"Required Columns: {', '.join(wanted_columns)}\n\n"
-            "INSTRUCTIONS:\n"
-            "1. Analyze the user query to determine the logical order for the required columns in the SELECT clause\n"
-            "2. Use LEFT OUTER JOIN to ensure all columns appear in results, even when related data doesn't exist\n"
-            "3. Determine appropriate ORDER BY clause based on the user query context\n"
-            "4. Use table aliases for readability (vm for virtual_machines, ni for network_interfaces, sw for installed_software)\n"
-            "5. Only use SELECT statements - no INSERT, UPDATE, DELETE, DROP, etc.\n"
-            "6. Join tables appropriately: vm.resource_id = ni.vm_resource_id for VM-NIC relationship\n"
-            f"Available Tables and Schema:\n{self.table_info}\n\n"
-            "EXAMPLE OUTPUT FORMATS:\n"
-            "Basic join:\n"
-            "SELECT vm.resource_group, vm.name AS resource_name, ni.name AS network_interface_name\n"
-            "FROM dbo.virtual_machines AS vm\n"
-            "LEFT OUTER JOIN dbo.network_interfaces AS ni ON vm.resource_id = ni.vm_resource_id\n"
-            "ORDER BY vm.resource_group, vm.name;\n\n"
-            "Generate ONLY the SQL query without any explanation or markdown formatting:"
-        )
-        
-        resp_sql = await self.openai_client.chat.completions.create(
-            model=self.gpt_deployment,
-            messages=[{"role": "user", "content": prompt}],
-            temperature=0.1,
-        )
-=======
     async def _get_relevant_tables(self, condensed_query: str) -> List[str]:
         """Retrieve relevant tables for a specific query."""
         prompt = (
@@ -184,9 +154,6 @@
             temperature=0.1,
         )
 
-        logger.info(f"Generated SQL: {resp_sql.choices[0].message.content.strip()}")
->>>>>>> ad6eb4ce
-
         return resp_sql.choices[0].message.content.strip()
         
 
