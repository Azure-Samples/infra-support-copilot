--- conflicted
+++ resolved
@@ -206,11 +206,7 @@
                     "type": "function",
                     "function": {
                         "name": "log_analytics_service.get_chat_completion",
-<<<<<<< HEAD
                         "description": "Query Log Analytics to get log information (AppServiceAuditLogs, AppServiceConsoleLogs, AppServiceHttpLogs, AppServicePlatformLogs, AzureDiagnostics, AzureMetrics, Usage).",
-=======
-                        "description": "Query Log Analytics to get log information (alerts, health, performance).",
->>>>>>> cdaa0ecd
                         "parameters": {
                             "type": "object",
                             "properties": {
@@ -236,13 +232,7 @@
                 tools=tools,
                 tool_choice="auto"
             )
-<<<<<<< HEAD
-        
-=======
-
-            logger.info(f"DecideTool tool selection response: {chat_resp}")
-
->>>>>>> cdaa0ecd
+            
             def _accumulate(source: List[dict]):
                 sources_parts.extend(source)
 
